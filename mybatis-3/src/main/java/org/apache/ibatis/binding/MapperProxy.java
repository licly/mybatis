--- conflicted
+++ resolved
@@ -105,13 +105,9 @@
     }
   }
 
-<<<<<<< HEAD
-  // 获取Invoker的工厂方法
-=======
   /**
-   * 获取Invoker
+   * 获取Invoker的工厂方法
    */
->>>>>>> 49388683
   private MapperMethodInvoker cachedInvoker(Method method) throws Throwable {
     try {
       // A workaround for https://bugs.openjdk.java.net/browse/JDK-8161372
