/**
 *    Copyright 2009-2020 the original author or authors.
 *
 *    Licensed under the Apache License, Version 2.0 (the "License");
 *    you may not use this file except in compliance with the License.
 *    You may obtain a copy of the License at
 *
 *       http://www.apache.org/licenses/LICENSE-2.0
 *
 *    Unless required by applicable law or agreed to in writing, software
 *    distributed under the License is distributed on an "AS IS" BASIS,
 *    WITHOUT WARRANTIES OR CONDITIONS OF ANY KIND, either express or implied.
 *    See the License for the specific language governing permissions and
 *    limitations under the License.
 */
package org.apache.ibatis.reflection;

import java.lang.reflect.Array;
import java.lang.reflect.Field;
import java.lang.reflect.GenericArrayType;
import java.lang.reflect.Method;
import java.lang.reflect.ParameterizedType;
import java.lang.reflect.Type;
import java.lang.reflect.TypeVariable;
import java.lang.reflect.WildcardType;
import java.util.Arrays;

/**
 * @author Iwao AVE!
 */
public class TypeParameterResolver {

  /**
   * Resolve field type.
   *
   * @param field
   *          the field
   * @param srcType
   *          the src type
   * @return The field type as {@link Type}. If it has type parameters in the declaration,<br>
   *         they will be resolved to the actual runtime {@link Type}s.
   */
  public static Type resolveFieldType(Field field, Type srcType) {
    Type fieldType = field.getGenericType();
    Class<?> declaringClass = field.getDeclaringClass();
    return resolveType(fieldType, srcType, declaringClass);
  }

  /**
   * Resolve return type.
   *
   * @param method the method
<<<<<<< HEAD
   * @param srcType the src type
=======
   * @param srcType the src type 当前代理类所代理的class
>>>>>>> 49388683
   * @return The return type of the method as {@link Type}. If it has type parameters in the declaration,<br>
   *         they will be resolved to the actual runtime {@link Type}s.
   */
  public static Type resolveReturnType(Method method, Type srcType) {
<<<<<<< HEAD
    // 获取method的返回值类型的泛型类型，比如List<String>
    Type returnType = method.getGenericReturnType();
    // 获取声明method的class
=======
    // 获取方法带泛型的返回值类型
    Type returnType = method.getGenericReturnType();
    // 获取声明方法的class
>>>>>>> 49388683
    Class<?> declaringClass = method.getDeclaringClass();
    return resolveType(returnType, srcType, declaringClass);
  }

  /**
   * Resolve param types.
   *
   * @param method
   *          the method
   * @param srcType
   *          the src type
   * @return The parameter types of the method as an array of {@link Type}s. If they have type parameters in the
   *         declaration,<br>
   *         they will be resolved to the actual runtime {@link Type}s.
   */
  public static Type[] resolveParamTypes(Method method, Type srcType) {
    Type[] paramTypes = method.getGenericParameterTypes();
    Class<?> declaringClass = method.getDeclaringClass();
    Type[] result = new Type[paramTypes.length];
    for (int i = 0; i < paramTypes.length; i++) {
      result[i] = resolveType(paramTypes[i], srcType, declaringClass);
    }
    return result;
  }

  private static Type resolveType(Type type, Type srcType, Class<?> declaringClass) {
    if (type instanceof TypeVariable) {
<<<<<<< HEAD
      // 返回值是TypeVariable(类型参数)
      return resolveTypeVar((TypeVariable<?>) type, srcType, declaringClass);
    } else if (type instanceof ParameterizedType) {
      // 返回值是泛型
      return resolveParameterizedType((ParameterizedType) type, srcType, declaringClass);
    } else if (type instanceof GenericArrayType) {
      // 返回值是数组
=======
      // 泛型类型参数，比如T、E等
      return resolveTypeVar((TypeVariable<?>) type, srcType, declaringClass);
    } else if (type instanceof ParameterizedType) {
      // 泛型参数，比如List<Xxx>
      return resolveParameterizedType((ParameterizedType) type, srcType, declaringClass);
    } else if (type instanceof GenericArrayType) {
      // 泛型数组，比如T[]
>>>>>>> 49388683
      return resolveGenericArrayType((GenericArrayType) type, srcType, declaringClass);
    } else {
      // 返回值是原始类型，即Class
      return type;
    }
  }

  private static Type resolveGenericArrayType(GenericArrayType genericArrayType, Type srcType, Class<?> declaringClass) {
    Type componentType = genericArrayType.getGenericComponentType();
    Type resolvedComponentType = null;
    if (componentType instanceof TypeVariable) {
      resolvedComponentType = resolveTypeVar((TypeVariable<?>) componentType, srcType, declaringClass);
    } else if (componentType instanceof GenericArrayType) {
      resolvedComponentType = resolveGenericArrayType((GenericArrayType) componentType, srcType, declaringClass);
    } else if (componentType instanceof ParameterizedType) {
      resolvedComponentType = resolveParameterizedType((ParameterizedType) componentType, srcType, declaringClass);
    }
    if (resolvedComponentType instanceof Class) {
      return Array.newInstance((Class<?>) resolvedComponentType, 0).getClass();
    } else {
      return new GenericArrayTypeImpl(resolvedComponentType);
    }
  }

  private static ParameterizedType resolveParameterizedType(ParameterizedType parameterizedType, Type srcType, Class<?> declaringClass) {
    // 获取泛型的原始类型，<>外面的
    Class<?> rawType = (Class<?>) parameterizedType.getRawType();
    // 获取泛型的真实类型，<>里面的。如果是Map类型，参数是两个，所以返回一个数组
    Type[] typeArgs = parameterizedType.getActualTypeArguments();
    Type[] args = new Type[typeArgs.length];

    // 遍历解析嵌套的参数类型
    for (int i = 0; i < typeArgs.length; i++) {
      if (typeArgs[i] instanceof TypeVariable) {
        args[i] = resolveTypeVar((TypeVariable<?>) typeArgs[i], srcType, declaringClass);
      } else if (typeArgs[i] instanceof ParameterizedType) {
        args[i] = resolveParameterizedType((ParameterizedType) typeArgs[i], srcType, declaringClass);
      } else if (typeArgs[i] instanceof WildcardType) {
        args[i] = resolveWildcardType((WildcardType) typeArgs[i], srcType, declaringClass);
      } else {
        args[i] = typeArgs[i];
      }
    }

    return new ParameterizedTypeImpl(rawType, null, args);
  }

  private static Type resolveWildcardType(WildcardType wildcardType, Type srcType, Class<?> declaringClass) {
    Type[] lowerBounds = resolveWildcardTypeBounds(wildcardType.getLowerBounds(), srcType, declaringClass);
    Type[] upperBounds = resolveWildcardTypeBounds(wildcardType.getUpperBounds(), srcType, declaringClass);
    return new WildcardTypeImpl(lowerBounds, upperBounds);
  }

  private static Type[] resolveWildcardTypeBounds(Type[] bounds, Type srcType, Class<?> declaringClass) {
    Type[] result = new Type[bounds.length];
    for (int i = 0; i < bounds.length; i++) {
      if (bounds[i] instanceof TypeVariable) {
        result[i] = resolveTypeVar((TypeVariable<?>) bounds[i], srcType, declaringClass);
      } else if (bounds[i] instanceof ParameterizedType) {
        result[i] = resolveParameterizedType((ParameterizedType) bounds[i], srcType, declaringClass);
      } else if (bounds[i] instanceof WildcardType) {
        result[i] = resolveWildcardType((WildcardType) bounds[i], srcType, declaringClass);
      } else {
        result[i] = bounds[i];
      }
    }
    return result;
  }

  /**
<<<<<<< HEAD
   * 解析返回值是类型参数的（e.g. T）
   * @param typeVar method的返回值类型
   * @param srcType Mapper接口类型
   * @param declaringClass 声明method的class
   * @return
=======
   * 解析类型参数
>>>>>>> 49388683
   */
  private static Type resolveTypeVar(TypeVariable<?> typeVar, Type srcType, Class<?> declaringClass) {
    Type result;
    Class<?> clazz;
    if (srcType instanceof Class) {
      // mapper 是
      clazz = (Class<?>) srcType;
    } else if (srcType instanceof ParameterizedType) {
      ParameterizedType parameterizedType = (ParameterizedType) srcType;
      // 获取参数的原始类型，比如List<String> 的原始类型是List
      clazz = (Class<?>) parameterizedType.getRawType();
    } else {
      throw new IllegalArgumentException("The 2nd arg must be Class or ParameterizedType, but was: " + srcType.getClass());
    }

    if (clazz == declaringClass) {
      Type[] bounds = typeVar.getBounds();
      if (bounds.length > 0) {
        return bounds[0];
      }
      return Object.class;
    }

    Type superclass = clazz.getGenericSuperclass();
    result = scanSuperTypes(typeVar, srcType, declaringClass, clazz, superclass);
    if (result != null) {
      return result;
    }

    Type[] superInterfaces = clazz.getGenericInterfaces();
    for (Type superInterface : superInterfaces) {
      result = scanSuperTypes(typeVar, srcType, declaringClass, clazz, superInterface);
      if (result != null) {
        return result;
      }
    }
    return Object.class;
  }

  private static Type scanSuperTypes(TypeVariable<?> typeVar, Type srcType, Class<?> declaringClass, Class<?> clazz, Type superclass) {
    if (superclass instanceof ParameterizedType) {
      ParameterizedType parentAsType = (ParameterizedType) superclass;
      Class<?> parentAsClass = (Class<?>) parentAsType.getRawType();
      TypeVariable<?>[] parentTypeVars = parentAsClass.getTypeParameters();
      if (srcType instanceof ParameterizedType) {
        parentAsType = translateParentTypeVars((ParameterizedType) srcType, clazz, parentAsType);
      }
      if (declaringClass == parentAsClass) {
        for (int i = 0; i < parentTypeVars.length; i++) {
          if (typeVar.equals(parentTypeVars[i])) {
            return parentAsType.getActualTypeArguments()[i];
          }
        }
      }
      if (declaringClass.isAssignableFrom(parentAsClass)) {
        return resolveTypeVar(typeVar, parentAsType, declaringClass);
      }
    } else if (superclass instanceof Class && declaringClass.isAssignableFrom((Class<?>) superclass)) {
      return resolveTypeVar(typeVar, superclass, declaringClass);
    }
    return null;
  }

  private static ParameterizedType translateParentTypeVars(ParameterizedType srcType, Class<?> srcClass, ParameterizedType parentType) {
    Type[] parentTypeArgs = parentType.getActualTypeArguments();
    Type[] srcTypeArgs = srcType.getActualTypeArguments();
    TypeVariable<?>[] srcTypeVars = srcClass.getTypeParameters();
    Type[] newParentArgs = new Type[parentTypeArgs.length];
    boolean noChange = true;
    for (int i = 0; i < parentTypeArgs.length; i++) {
      if (parentTypeArgs[i] instanceof TypeVariable) {
        for (int j = 0; j < srcTypeVars.length; j++) {
          if (srcTypeVars[j].equals(parentTypeArgs[i])) {
            noChange = false;
            newParentArgs[i] = srcTypeArgs[j];
          }
        }
      } else {
        newParentArgs[i] = parentTypeArgs[i];
      }
    }
    return noChange ? parentType : new ParameterizedTypeImpl((Class<?>)parentType.getRawType(), null, newParentArgs);
  }

  private TypeParameterResolver() {
    super();
  }

  static class ParameterizedTypeImpl implements ParameterizedType {
    private Class<?> rawType;

    private Type ownerType;

    private Type[] actualTypeArguments;

    public ParameterizedTypeImpl(Class<?> rawType, Type ownerType, Type[] actualTypeArguments) {
      super();
      this.rawType = rawType;
      this.ownerType = ownerType;
      this.actualTypeArguments = actualTypeArguments;
    }

    @Override
    public Type[] getActualTypeArguments() {
      return actualTypeArguments;
    }

    @Override
    public Type getOwnerType() {
      return ownerType;
    }

    @Override
    public Type getRawType() {
      return rawType;
    }

    @Override
    public String toString() {
      return "ParameterizedTypeImpl [rawType=" + rawType + ", ownerType=" + ownerType + ", actualTypeArguments=" + Arrays.toString(actualTypeArguments) + "]";
    }
  }

  static class WildcardTypeImpl implements WildcardType {
    private Type[] lowerBounds;

    private Type[] upperBounds;

    WildcardTypeImpl(Type[] lowerBounds, Type[] upperBounds) {
      super();
      this.lowerBounds = lowerBounds;
      this.upperBounds = upperBounds;
    }

    @Override
    public Type[] getLowerBounds() {
      return lowerBounds;
    }

    @Override
    public Type[] getUpperBounds() {
      return upperBounds;
    }
  }

  static class GenericArrayTypeImpl implements GenericArrayType {
    private Type genericComponentType;

    GenericArrayTypeImpl(Type genericComponentType) {
      super();
      this.genericComponentType = genericComponentType;
    }

    @Override
    public Type getGenericComponentType() {
      return genericComponentType;
    }
  }
}<|MERGE_RESOLUTION|>--- conflicted
+++ resolved
@@ -50,24 +50,14 @@
    * Resolve return type.
    *
    * @param method the method
-<<<<<<< HEAD
-   * @param srcType the src type
-=======
    * @param srcType the src type 当前代理类所代理的class
->>>>>>> 49388683
    * @return The return type of the method as {@link Type}. If it has type parameters in the declaration,<br>
    *         they will be resolved to the actual runtime {@link Type}s.
    */
   public static Type resolveReturnType(Method method, Type srcType) {
-<<<<<<< HEAD
     // 获取method的返回值类型的泛型类型，比如List<String>
     Type returnType = method.getGenericReturnType();
     // 获取声明method的class
-=======
-    // 获取方法带泛型的返回值类型
-    Type returnType = method.getGenericReturnType();
-    // 获取声明方法的class
->>>>>>> 49388683
     Class<?> declaringClass = method.getDeclaringClass();
     return resolveType(returnType, srcType, declaringClass);
   }
@@ -95,23 +85,16 @@
 
   private static Type resolveType(Type type, Type srcType, Class<?> declaringClass) {
     if (type instanceof TypeVariable) {
-<<<<<<< HEAD
       // 返回值是TypeVariable(类型参数)
+      // 泛型类型参数，比如T、E等
       return resolveTypeVar((TypeVariable<?>) type, srcType, declaringClass);
     } else if (type instanceof ParameterizedType) {
       // 返回值是泛型
+      // 泛型参数，比如List<Xxx>
       return resolveParameterizedType((ParameterizedType) type, srcType, declaringClass);
     } else if (type instanceof GenericArrayType) {
       // 返回值是数组
-=======
-      // 泛型类型参数，比如T、E等
-      return resolveTypeVar((TypeVariable<?>) type, srcType, declaringClass);
-    } else if (type instanceof ParameterizedType) {
-      // 泛型参数，比如List<Xxx>
-      return resolveParameterizedType((ParameterizedType) type, srcType, declaringClass);
-    } else if (type instanceof GenericArrayType) {
       // 泛型数组，比如T[]
->>>>>>> 49388683
       return resolveGenericArrayType((GenericArrayType) type, srcType, declaringClass);
     } else {
       // 返回值是原始类型，即Class
@@ -182,15 +165,11 @@
   }
 
   /**
-<<<<<<< HEAD
    * 解析返回值是类型参数的（e.g. T）
    * @param typeVar method的返回值类型
    * @param srcType Mapper接口类型
    * @param declaringClass 声明method的class
    * @return
-=======
-   * 解析类型参数
->>>>>>> 49388683
    */
   private static Type resolveTypeVar(TypeVariable<?> typeVar, Type srcType, Class<?> declaringClass) {
     Type result;
